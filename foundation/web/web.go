// Package web contains a small web framework extension.
package web

import (
	"context"
	"errors"
	"net/http"
	"os"
	"syscall"
	"time"

	"github.com/dimfeld/httptreemux/v5"
	"go.opentelemetry.io/contrib/instrumentation/net/http/otelhttp"
	"go.opentelemetry.io/otel/attribute"
	"go.opentelemetry.io/otel/propagation"
	"go.opentelemetry.io/otel/trace"
)

// A Handler is a type that handles a http request within our own little mini
// framework.
type Handler func(ctx context.Context, w http.ResponseWriter, r *http.Request) error

// App is the entrypoint into our application and what configures our context
// object for each of our http handlers. Feel free to add any configuration
// data/logic on this App struct.
type App struct {
	mux      *httptreemux.ContextMux
	otmux    http.Handler
	shutdown chan os.Signal
	mw       []Middleware
	tracer   trace.Tracer
}

// NewApp creates an App value that handle a set of routes for the application.
func NewApp(shutdown chan os.Signal, tracer trace.Tracer, mw ...Middleware) *App {

	// Create an OpenTelemetry HTTP Handler which wraps our router. This will start
	// the initial span and annotate it with information about the request/response.
	//
	// This is configured to use the W3C TraceContext standard to set the remote
	// parent if a client request includes the appropriate headers.
	// https://w3c.github.io/trace-context/

	mux := httptreemux.NewContextMux()

	return &App{
		mux:      mux,
		otmux:    otelhttp.NewHandler(mux, "request", otelhttp.WithPropagators(propagation.TraceContext{})),
		shutdown: shutdown,
		mw:       mw,
		tracer:   tracer,
	}
}

// SignalShutdown is used to gracefully shut down the app when an integrity
// issue is identified.
func (a *App) SignalShutdown() {
	a.shutdown <- syscall.SIGTERM
}

// ServeHTTP implements the http.Handler interface. It's the entry point for
// all http traffic and allows the opentelemetry mux to run first to handle
// tracing. The opentelemetry mux then calls the application mux to handle
// application traffic. This was set up on line 44 in the NewApp function.
func (a *App) ServeHTTP(w http.ResponseWriter, r *http.Request) {
	a.otmux.ServeHTTP(w, r)
}

// HandleNoMiddleware sets a handler function for a given HTTP method and path pair
// to the application server mux. Does not include the application middleware.
func (a *App) HandleNoMiddleware(method string, group string, path string, handler Handler) {
	a.handle(method, group, path, handler)
}

// Handle sets a handler function for a given HTTP method and path pair
// to the application server mux.
func (a *App) Handle(method string, group string, path string, handler Handler, mw ...Middleware) {
	handler = wrapMiddleware(mw, handler)
	handler = wrapMiddleware(a.mw, handler)

	a.handle(method, group, path, handler)
}

// Handle sets a handler function for a given HTTP method and path pair
// to the application server mux.
func (a *App) handle(method string, group string, path string, handler Handler) {
	h := func(w http.ResponseWriter, r *http.Request) {
<<<<<<< HEAD
		ctx, span := a.tracer.Start(r.Context(), "pkg.web.handle")
		span.SetAttributes(attribute.String("endpoint", r.RequestURI))
		defer span.End()

=======

		// There are times when the handler is called without a tracer, such
		// as with tests. We need a span for the trace id.
		ctx := r.Context()
		span := trace.SpanFromContext(ctx)

		// If a tracer exists, then replace the span for the one currently
		// found in the context. This may have come from over the wire.
		if a.tracer != nil {
			ctx, span = a.tracer.Start(ctx, "pkg.web.handle")
			span.SetAttributes(attribute.String("endpoint", r.RequestURI))
			defer span.End()
		}

>>>>>>> 2fba17bb
		v := Values{
			TraceID: span.SpanContext().TraceID().String(),
			Tracer:  a.tracer,
			Now:     time.Now().UTC(),
		}
		ctx = SetValues(ctx, &v)

		if err := handler(ctx, w, r); err != nil {
			if validateShutdown(err) {
				a.SignalShutdown()
				return
			}
		}
	}

	finalPath := path
	if group != "" {
		finalPath = "/" + group + path
	}

	a.mux.Handle(method, finalPath, h)
}

// validateShutdown validates the error for special conditions that do not
// warrant an actual shutdown by the system.
func validateShutdown(err error) bool {

	// Ignore syscall.EPIPE and syscall.ECONNRESET errors which occurs
	// when a write operation happens on the http.ResponseWriter that
	// has simultaneously been disconnected by the client (TCP
	// connections is broken). For instance, when large amounts of
	// data is being written or streamed to the client.
	// https://blog.cloudflare.com/the-complete-guide-to-golang-net-http-timeouts/
	// https://gosamples.dev/broken-pipe/
	// https://gosamples.dev/connection-reset-by-peer/

	switch {
	case errors.Is(err, syscall.EPIPE):

		// Usually, you get the broken pipe error when you write to the connection after the
		// RST (TCP RST Flag) is sent.
		// The broken pipe is a TCP/IP error occurring when you write to a stream where the
		// other end (the peer) has closed the underlying connection. The first write to the
		// closed connection causes the peer to reply with an RST packet indicating that the
		// connection should be terminated immediately. The second write to the socket that
		// has already received the RST causes the broken pipe error.
		return false

	case errors.Is(err, syscall.ECONNRESET):

		// Usually, you get connection reset by peer error when you read from the
		// connection after the RST (TCP RST Flag) is sent.
		// The connection reset by peer is a TCP/IP error that occurs when the other end (peer)
		// has unexpectedly closed the connection. It happens when you send a packet from your
		// end, but the other end crashes and forcibly closes the connection with the RST
		// packet instead of the TCP FIN, which is used to close a connection under normal
		// circumstances.
		return false
	}

	return true
}<|MERGE_RESOLUTION|>--- conflicted
+++ resolved
@@ -85,12 +85,6 @@
 // to the application server mux.
 func (a *App) handle(method string, group string, path string, handler Handler) {
 	h := func(w http.ResponseWriter, r *http.Request) {
-<<<<<<< HEAD
-		ctx, span := a.tracer.Start(r.Context(), "pkg.web.handle")
-		span.SetAttributes(attribute.String("endpoint", r.RequestURI))
-		defer span.End()
-
-=======
 
 		// There are times when the handler is called without a tracer, such
 		// as with tests. We need a span for the trace id.
@@ -105,7 +99,6 @@
 			defer span.End()
 		}
 
->>>>>>> 2fba17bb
 		v := Values{
 			TraceID: span.SpanContext().TraceID().String(),
 			Tracer:  a.tracer,
