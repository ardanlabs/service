package tests

import (
	"context"
	"fmt"

	"github.com/ardanlabs/service/business/core/crud/home"
	"github.com/ardanlabs/service/business/core/crud/user"
	"github.com/ardanlabs/service/business/data/dbtest"
)

func insertHomeSeed(dbTest *dbtest.Test) (dbtest.SeedData, error) {
	ctx := context.Background()
	api := dbTest.Core.Crud

	usrs, err := user.TestGenerateSeedUsers(ctx, 1, user.RoleUser, api.User)
	if err != nil {
		return dbtest.SeedData{}, fmt.Errorf("seeding users : %w", err)
	}

	hmes, err := home.TestGenerateSeedHomes(ctx, 2, api.Home, usrs[0].ID)
	if err != nil {
		return dbtest.SeedData{}, fmt.Errorf("seeding homes : %w", err)
	}

	tu1 := dbtest.User{
		User:  usrs[0],
<<<<<<< HEAD
		token: dbTest.Token(usrs[0].Email.Address),
		homes: hmes,
=======
		Token: dbTest.Token(usrs[0].Email.Address),
		Homes: hmes,
>>>>>>> d4365bc3
	}

	// -------------------------------------------------------------------------

	usrs, err = user.TestGenerateSeedUsers(ctx, 1, user.RoleUser, api.User)
	if err != nil {
		return dbtest.SeedData{}, fmt.Errorf("seeding users : %w", err)
	}

	tu2 := dbtest.User{
		User:  usrs[0],
<<<<<<< HEAD
		token: dbTest.Token(usrs[0].Email.Address),
=======
		Token: dbTest.Token(usrs[0].Email.Address),
>>>>>>> d4365bc3
	}

	// -------------------------------------------------------------------------

	usrs, err = user.TestGenerateSeedUsers(ctx, 1, user.RoleAdmin, api.User)
	if err != nil {
		return dbtest.SeedData{}, fmt.Errorf("seeding users : %w", err)
	}

	hmes, err = home.TestGenerateSeedHomes(ctx, 2, api.Home, usrs[0].ID)
	if err != nil {
		return dbtest.SeedData{}, fmt.Errorf("seeding homes : %w", err)
	}

	tu3 := dbtest.User{
		User:  usrs[0],
<<<<<<< HEAD
		token: dbTest.Token(usrs[0].Email.Address),
		homes: hmes,
=======
		Token: dbTest.Token(usrs[0].Email.Address),
		Homes: hmes,
>>>>>>> d4365bc3
	}

	// -------------------------------------------------------------------------

	usrs, err = user.TestGenerateSeedUsers(ctx, 1, user.RoleAdmin, api.User)
	if err != nil {
		return dbtest.SeedData{}, fmt.Errorf("seeding users : %w", err)
	}

	tu4 := dbtest.User{
		User:  usrs[0],
<<<<<<< HEAD
		token: dbTest.Token(usrs[0].Email.Address),
=======
		Token: dbTest.Token(usrs[0].Email.Address),
>>>>>>> d4365bc3
	}

	// -------------------------------------------------------------------------

	sd := dbtest.SeedData{
		Users:  []dbtest.User{tu1, tu2},
		Admins: []dbtest.User{tu3, tu4},
	}

	return sd, nil
}<|MERGE_RESOLUTION|>--- conflicted
+++ resolved
@@ -25,13 +25,8 @@
 
 	tu1 := dbtest.User{
 		User:  usrs[0],
-<<<<<<< HEAD
-		token: dbTest.Token(usrs[0].Email.Address),
-		homes: hmes,
-=======
 		Token: dbTest.Token(usrs[0].Email.Address),
 		Homes: hmes,
->>>>>>> d4365bc3
 	}
 
 	// -------------------------------------------------------------------------
@@ -43,11 +38,7 @@
 
 	tu2 := dbtest.User{
 		User:  usrs[0],
-<<<<<<< HEAD
-		token: dbTest.Token(usrs[0].Email.Address),
-=======
 		Token: dbTest.Token(usrs[0].Email.Address),
->>>>>>> d4365bc3
 	}
 
 	// -------------------------------------------------------------------------
@@ -64,13 +55,8 @@
 
 	tu3 := dbtest.User{
 		User:  usrs[0],
-<<<<<<< HEAD
-		token: dbTest.Token(usrs[0].Email.Address),
-		homes: hmes,
-=======
 		Token: dbTest.Token(usrs[0].Email.Address),
 		Homes: hmes,
->>>>>>> d4365bc3
 	}
 
 	// -------------------------------------------------------------------------
@@ -82,11 +68,7 @@
 
 	tu4 := dbtest.User{
 		User:  usrs[0],
-<<<<<<< HEAD
-		token: dbTest.Token(usrs[0].Email.Address),
-=======
 		Token: dbTest.Token(usrs[0].Email.Address),
->>>>>>> d4365bc3
 	}
 
 	// -------------------------------------------------------------------------
