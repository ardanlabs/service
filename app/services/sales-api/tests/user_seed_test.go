package tests

import (
	"context"
	"fmt"

	"github.com/ardanlabs/service/business/core/crud/user"
	"github.com/ardanlabs/service/business/data/dbtest"
)

func insertUserSeed(dbTest *dbtest.Test) (dbtest.SeedData, error) {
	ctx := context.Background()
	api := dbTest.Core.Crud

	usrs, err := user.TestGenerateSeedUsers(ctx, 2, user.RoleAdmin, api.User)
	if err != nil {
		return dbtest.SeedData{}, fmt.Errorf("seeding users : %w", err)
	}

	tu1 := dbtest.User{
		User:  usrs[0],
<<<<<<< HEAD
		token: dbTest.Token(usrs[0].Email.Address),
=======
		Token: dbTest.Token(usrs[0].Email.Address),
>>>>>>> d4365bc3
	}

	tu2 := dbtest.User{
		User:  usrs[1],
<<<<<<< HEAD
		token: dbTest.Token(usrs[1].Email.Address),
=======
		Token: dbTest.Token(usrs[1].Email.Address),
>>>>>>> d4365bc3
	}

	// -------------------------------------------------------------------------

	usrs, err = user.TestGenerateSeedUsers(ctx, 2, user.RoleUser, api.User)
	if err != nil {
		return dbtest.SeedData{}, fmt.Errorf("seeding users : %w", err)
	}

	tu3 := dbtest.User{
		User:  usrs[0],
<<<<<<< HEAD
		token: dbTest.Token(usrs[0].Email.Address),
=======
		Token: dbTest.Token(usrs[0].Email.Address),
>>>>>>> d4365bc3
	}

	tu4 := dbtest.User{
		User:  usrs[1],
<<<<<<< HEAD
		token: dbTest.Token(usrs[1].Email.Address),
=======
		Token: dbTest.Token(usrs[1].Email.Address),
>>>>>>> d4365bc3
	}

	// -------------------------------------------------------------------------

	sd := dbtest.SeedData{
		Users:  []dbtest.User{tu3, tu4},
		Admins: []dbtest.User{tu1, tu2},
	}

	return sd, nil
}<|MERGE_RESOLUTION|>--- conflicted
+++ resolved
@@ -19,20 +19,12 @@
 
 	tu1 := dbtest.User{
 		User:  usrs[0],
-<<<<<<< HEAD
-		token: dbTest.Token(usrs[0].Email.Address),
-=======
 		Token: dbTest.Token(usrs[0].Email.Address),
->>>>>>> d4365bc3
 	}
 
 	tu2 := dbtest.User{
 		User:  usrs[1],
-<<<<<<< HEAD
-		token: dbTest.Token(usrs[1].Email.Address),
-=======
 		Token: dbTest.Token(usrs[1].Email.Address),
->>>>>>> d4365bc3
 	}
 
 	// -------------------------------------------------------------------------
@@ -44,20 +36,12 @@
 
 	tu3 := dbtest.User{
 		User:  usrs[0],
-<<<<<<< HEAD
-		token: dbTest.Token(usrs[0].Email.Address),
-=======
 		Token: dbTest.Token(usrs[0].Email.Address),
->>>>>>> d4365bc3
 	}
 
 	tu4 := dbtest.User{
 		User:  usrs[1],
-<<<<<<< HEAD
-		token: dbTest.Token(usrs[1].Email.Address),
-=======
 		Token: dbTest.Token(usrs[1].Email.Address),
->>>>>>> d4365bc3
 	}
 
 	// -------------------------------------------------------------------------
